<<<<<<< HEAD
# Multi-Turn RL for LLM Agents
=======
<h1 align="center">VAGEN: Training VLM agents with multi-turn reinforcement learning</h1>
<p align="center" style="font-size: 20px;">
  <b>Reinforcing Visual State Reasoning for Multi-Turn VLM Agents</b>
</p>

<p align="center" style="font-size: 16px;">
  Kangrui Wang*, Pingyue Zhang*, Zihan Wang*, Yaning Gao*, Linjie Li*, Qineng Wang, Hanyang Chen, Chi Wan, Yiping Lu, Zhengyuan Yang, Lijuan Wang, Ranjay Krishna, Jiajun Wu, Li Fei-Fei, Yejin Choi, Manling Li
</p>
<p align="center" style="font-size: 12px;"><i>(* equal contribution)</i></p>

<p align="center">
  <a href="https://arxiv.org/abs/YOUR_ARXIV_ID_HERE"><img src="https://img.shields.io/badge/📜_Paper-B31B1B?style=for-the-badge&logo=arXiv&logoColor=white" alt="Paper"></a>
  <a href="https://vagen.readthedocs.io/en/latest"><img src="https://img.shields.io/badge/📚_Documentation-4285F4?style=for-the-badge&logoColor=white" alt="Documentation"></a>
  <a href="https://mll-lab.notion.site/vagen"><img src="https://img.shields.io/badge/📝_Blog-FF5722?style=for-the-badge&logoColor=white" alt="Blog"></a>
  <a href="https://wandb.ai/ragen-V/vagen-final/reports/VAGEN-Experimental-Results--VmlldzoxMzM2NzczNA?accessToken=c9539vj7s3yxh8qu4rykmgi1kz47935mu9pvkind70m2tt6bdin6tx263ec7yqei"><img src="https://img.shields.io/badge/📊_Experiment_Log-FB8C00?style=for-the-badge&logoColor=white" alt="Experiment Log"></a>
  <a href="https://ragen-ai.github.io/vagen-project/"><img src="https://img.shields.io/badge/🌐_Website-00C851?style=for-the-badge&logoColor=white" alt="Website"></a>
</p>

<div style="width:100%; overflow-x:auto;">
  <table style="width:100%;">
    <tr>
      <td align="center" style="width:20%;"><br>
        <img src="https://github.com/user-attachments/assets/6d72800a-9b4d-45ec-b528-ac81efb93966" style="width:72%;"/><br>
        <img src="https://github.com/user-attachments/assets/6f283f99-fa15-4e26-9f99-6649a7d72374" style="width:72%;"/><br>
        <b>FrozenLake</b>
      </td>
      <td align="center" style="width:20%;"><br>
        <img src="https://github.com/user-attachments/assets/b364e6c9-4c2c-46d0-afca-ee42f271c59c" style="width:75%;"/><br>
        <img src="https://github.com/user-attachments/assets/65662eb0-9440-4555-9436-8b9272791ac4" style="width:75%;"/><br>
        <b>Navigation</b>
      </td>
      <td align="center" style="width:20%;"><br>
        <img src="https://github.com/user-attachments/assets/145352b5-3a9e-4248-bb94-d3fa46e6c493" style="width:80%;"/><br>
        <img src="https://github.com/user-attachments/assets/676de052-37d6-4c99-a7eb-200a58d11ed4" style="width:80%;"/><br>
        <b>Sokoban</b>
      </td>
      <td align="center" style="width:20%;"><br>
        <img src="https://github.com/user-attachments/assets/c597f17d-5c62-4319-bdaa-b7fa8e4564e1" style="width:80%;"/><br>
        <img src="https://github.com/user-attachments/assets/f61ea55c-ea79-4ead-9345-45be06d24e81" style="width:80%;"/><br>
        <b>ManiSkill</b>
      </td>
      <td align="center" style="width:20%;"><br>
        <img src="https://github.com/user-attachments/assets/8646da5f-69be-4283-a078-969f9b8f3f3b" style="width:92%;"/><br>
        <img src="https://github.com/user-attachments/assets/691b896a-ce30-4acc-ac49-af2d89452bdd" style="width:92%;"/><br>
        <b>SVG</b>
      </td>
    </tr>
  </table>
</div>

<!--
<table>
  <tr>
    <td align="center"><b>FrozenLake</b><br>
      <img src="https://github.com/user-attachments/assets/6d72800a-9b4d-45ec-b528-ac81efb93966" width="150"/><br>
      <img src="https://github.com/user-attachments/assets/6f283f99-fa15-4e26-9f99-6649a7d72374" width="150"/>
    </td>
    <td align="center"><b>Navigation</b><br>
      <img src="https://github.com/user-attachments/assets/b364e6c9-4c2c-46d0-afca-ee42f271c59c" width="150"/><br>
      <img src="https://github.com/user-attachments/assets/65662eb0-9440-4555-9436-8b9272791ac4" width="150"/>
    </td>
    <td align="center"><b>Sokoban</b><br>
      <img src="https://github.com/user-attachments/assets/145352b5-3a9e-4248-bb94-d3fa46e6c493" width="150"/><br>
      <img src="https://github.com/user-attachments/assets/676de052-37d6-4c99-a7eb-200a58d11ed4" width="150"/>
    </td>
    <td align="center"><b>ManiSkill</b><br>
      <img src="https://github.com/user-attachments/assets/c597f17d-5c62-4319-bdaa-b7fa8e4564e1" width="150"/><br>
      <img src="https://github.com/user-attachments/assets/f61ea55c-ea79-4ead-9345-45be06d24e81" width="150"/>
    </td>
    <td align="center"><b>SVG</b><br>
      <img src="https://github.com/user-attachments/assets/8646da5f-69be-4283-a078-969f9b8f3f3b" width="150"/><br>
      <img src="https://github.com/user-attachments/assets/691b896a-ce30-4acc-ac49-af2d89452bdd" width="150"/>
    </td>
  </tr>
</table>
-->

This repository contains the official implementation of our paper, **"Reinforcing Visual State Reasoning for Multi-Turn VLM Agents"**.

We introduce **VAGEN**, a multi-turn reinforcement learning framework designed specifically for training vision-language model (VLM) agents. Built upon this framework, we propose **Visual Reasoning RL**, a novel reinforcement learning approach that significantly improves the multi-turn performance of VLMs by explicitly supervising their visual state reasoning process.

<!--
![bi-level-gae](https://github.com/user-attachments/assets/fbf0ec24-6bb4-40ce-b545-818d83d04e05)
-->
![image](https://github.com/user-attachments/assets/834b32fa-9bfc-4e0f-a148-99cd6fc3141e)


## News

**[2025/05]** We are excited to release our paper, **"Reinforcing Visual State Reasoning for Multi-Turn VLM Agents"**, introducing the **Visual Reasoning RL** method!

**[2025/04]** We've introduced a new modular design for environments and services in VAGEN:
- Enhanced environment framework for easier creation of custom environments
- New service architecture for efficient distributed training
- Check out our new guides:
  - [Creating Environments](./docs/envs/create-env.md): New environment protocal.
  - [Creating Services](./docs/envs/create-service.md): We now support hosting environments in a separate process

**[2025/03]** We release VAGEN, a multi-turn reinforcement learning framework for training VLM Agents!

<!--
## Why Visual Reasoning RL?
Standard RL methods applied to VLMs struggle with multi-turn agentic tasks due to:
1. **Visual State Ambiguity**: VLMs lack mechanisms to explicitly interpret and track evolving visual environments.
2. **Precision Bottlenecks**: Existing representations fall short in tasks requiring fine-grained spatial or temporal understanding.

Our approach, **Visual Reasoning RL**, addresses these challenges through:
1. **Visual State Reasoning Prompts**: Injects structured prompts like grounding (current state description) and world modeling (future state prediction) to scaffold the model’s internal reasoning.
2. **Reinforcement Learning with Reasoning Rewards**: Reinforces visual understanding with:
   - **Turn-level reasoning rewards** for supervising accuracy.
   - **Bi-Level GAE** for fine-grained credit assignment at both turn and token levels.
-->

## Why Visual Reasoning RL?
Standard RL methods applied to VLMs struggle with multi-turn agentic tasks due to:
1. **Visual State Ambiguity**: VLMs lack mechanisms to explicitly interpret and track evolving visual environments.
2. **Precision Bottlenecks**: Existing representations fall short in tasks requiring fine-grained spatial or temporal understanding.

Our approach, **Visual Reasoning RL**, addresses these challenges through:

### Boost #1: Visual Reasoning
1. **Reasoning Prompts**: Injects structured prompts like grounding (current state description) and world modeling (future state prediction) to scaffold the model’s internal reasoning.
2. **Reasoning Rewards**: We use LLM-as-Judge to reward the agent when its predicted or observed visual state matches the ground truth.

### Boost #2: Turn-level
1. **Turn-level reasoning rewards** for supervising accuracy.
2. **Bi-Level GAE** for fine-grained credit assignment at both turn and token levels.

<table>
  <tr>
    <td align="center">
      <img src="https://github.com/user-attachments/assets/406cdf7f-79c0-4732-8df1-009c893f3840" width="600"/><br/>
      <sub>Boost #1: Visual Reasoning</sub>
    </td>
    <td align="center">
      <img src="https://github.com/user-attachments/assets/fbf0ec24-6bb4-40ce-b545-818d83d04e05" width="600"/><br/>
      <sub>Boost #2: Turn-level</sub>
    </td>
  </tr>
</table>

## Key Innovations of VAGEN

Two key innovations are introduced in VAGEN to support methods like Visual Reasoning RL:

1. **Selective Token Masking** - Focuses optimization on action-critical tokens through:
   - Loss masking (`M^loss`): Identifies tokens to update during policy optimization
   - Advantage masking (`M^adv`): Determines tokens to include in advantage calculations

2. **Cross-turn Credit Assignment** - Enables more effective credit attribution through:
   - Bi-level advantage estimation with separate discount factors for cross-turn (`γ_turn`) and within-turn (`γ_token`) calculations
   - Turn-level rewards applied at each interaction boundary

## Why VAGEN Works Better for VLM Agents

Traditional RL frameworks for LLM agents treat all tokens in a trajectory equally. This approach is suboptimal for VLM agents due to:

- **Distribution Shift**: Most VLMs aren't pretrained to generate image tokens
- **State Redundancy**: Visual tasks contain excessive low-level information in long-context inputs

VAGEN addresses these challenges by focusing optimization on the most critical decision-making tokens and creating a more nuanced reward structure across interaction turns.

## The VAGEN Workflow

We present the workflow of **VAGEN** in the image below. The `rollout.py` module facilitates interactions between `ray_trainer.py` and various environments. Our framework operates with two forms of “language”: token sequences (used by the model) and structured information from the environments. `rollout.py` serves as a translator, parsing structured environment data into tokens for the model and converting model outputs back into structured actions or observations. It also records data of each step to form the entire trajectory.
<!--
![framework](https://github.com/user-attachments/assets/183cea78-2345-4b5e-82c5-a0679c5f112a)
-->
<div align="center">
  <img src="https://github.com/user-attachments/assets/4cd3752c-e1ad-4cfd-8928-9ef9b0180e5d" width="800"/>
</div>
>>>>>>> bfbe8aab

We build our codebase upon [VAGEN](https://github.com/RAGEN-AI/VAGEN).

## Installation

```bash
conda create -n vagen python=3.10 -y
conda activate vagen

bash scripts/install.sh
```<|MERGE_RESOLUTION|>--- conflicted
+++ resolved
@@ -1,6 +1,3 @@
-<<<<<<< HEAD
-# Multi-Turn RL for LLM Agents
-=======
 <h1 align="center">VAGEN: Training VLM agents with multi-turn reinforcement learning</h1>
 <p align="center" style="font-size: 20px;">
   <b>Reinforcing Visual State Reasoning for Multi-Turn VLM Agents</b>
@@ -172,9 +169,7 @@
 <div align="center">
   <img src="https://github.com/user-attachments/assets/4cd3752c-e1ad-4cfd-8928-9ef9b0180e5d" width="800"/>
 </div>
->>>>>>> bfbe8aab
 
-We build our codebase upon [VAGEN](https://github.com/RAGEN-AI/VAGEN).
 
 ## Installation
 
